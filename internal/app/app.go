--- conflicted
+++ resolved
@@ -15,16 +15,6 @@
 )
 
 var (
-<<<<<<< HEAD
-	ErrGenerateBundleFirst = errors.New("first generate a bundle using `toki generate`")
-	ErrSourceErrors        = errors.New("source code contains errors")
-	ErrNoCommand           = errors.New("no command")
-	ErrUnknownCommand      = errors.New("unknown command")
-	ErrAnalyzingSource     = errors.New("analyzing sources")
-	ErrInvalidCLIArgs      = errors.New("invalid arguments")
-	ErrMissingLocaleParam  = errors.New(
-		"please provide a valid BCP 47 locale for the default language of your " +
-=======
 	ErrSourceErrors       = errors.New("source code contains errors")
 	ErrNoCommand          = errors.New("no command")
 	ErrUnknownCommand     = errors.New("unknown command")
@@ -32,17 +22,12 @@
 	ErrInvalidCLIArgs     = errors.New("invalid arguments")
 	ErrMissingLocaleParam = errors.New(
 		"please provide a valid non-und BCP 47 locale for the default language of your " +
->>>>>>> 23a2bfdf
 			"original code base using the 'l' parameter",
 	)
 	ErrBundleIncomplete = errors.New("bundle contains incomplete catalogs")
 )
 
-<<<<<<< HEAD
 const Version = "0.8.0"
-=======
-const Version = "0.7.2"
->>>>>>> 23a2bfdf
 
 const MainBundleFileGo = "bundle_gen.go"
 
